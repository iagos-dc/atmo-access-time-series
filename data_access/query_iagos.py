import io
import requests
from requests.exceptions import HTTPError
import xarray as xr  

REST_URL_PATH = "https://services.iagos-data.fr/prod/v2.0/"
REST_URL_STATIONS = REST_URL_PATH + "airports/l3"
REST_URL_REGIONS = REST_URL_PATH + "regions"
REST_URL_VARIABLES = REST_URL_PATH + "parameters/public"
REST_URL_SEARCH = REST_URL_PATH + "l3/search?codes="
REST_URL_DOWNLOAD = REST_URL_PATH + "l3/loadNetcdfFile"

STATIC_PARAMETERS = ["latitude", "longitude", "air_pressure", "barometric_altitude"]
MAPPING_ECV_IAGOS = {
    "Temperature (near surface)": [ "air_temperature" ],
    "Water Vapour (surface)": [ "mole_fraction_of_water_vapor_in_air", "relative_humidity" ],
    "Temperature (upper-air)": [ "air_temperature" ],
    "Water Vapour (upper air)": [ "mole_fraction_of_water_vapor_in_air, relative_humidity" ],
    "Cloud Properties": [ "number_concentration_of_cloud_liquid_water_particles_in_air" ],
    "Wind speed and direction (upper-air)": [ "wind_speed, wind_from_direction" ],
    "Carbon Dioxide": [ "mole_fraction_of_carbon_dioxide_in_air" ],
    "Methane": [ "mole_fraction_of_methane_in_air" ],
    "Ozone": [ "mole_fraction_of_ozone_in_air" ],
    "Carbon Monoxide": [ "mole_fraction_of_carbon_monoxide_in_air" ],
    "NO2": [ "mole_fraction_of_nitrogen_dioxide_in_air" ]
}
MAPPING_CF_IAGOS = {
    "air_temperature": "air_temp",
    "mole_fraction_of_water_vapor_in_air": "H2O_gas",
    "relative_humidity": "RHL",
    "mole_fraction_of_methane_in_air": "CH4",
    "number_concentration_of_cloud_liquid_water_particles_in_air": "cloud",
    "mole_fraction_of_carbon_monoxide_in_air": "CO",
    "mole_fraction_of_carbon_dioxide_in_air": "CO2",
    "mole_fraction_of_nitrogen_dioxide_in_air": "NO2",
    "mole_fraction_of_ozone_in_air": "O3"
}


def reverse_mapping(mapping):
    ret = {}
    for key, values in mapping.items():
        for value in values:
            if value not in ret:
                ret[value] = []
            ret[value].append(key)
    return ret


MAPPING_IAGOS_ECV = reverse_mapping(MAPPING_ECV_IAGOS)

        
def get_list_platforms():
    try:
        response = requests.get(REST_URL_STATIONS)
        response.raise_for_status()
        return response.json()
    except HTTPError as http_err:
        print(f'HTTP error occurred: {http_err}')
    except Exception as err:
        print(f'Other error occurred: {err}')

        
def get_list_regions():
    try:
        response = requests.get(REST_URL_REGIONS)
        response.raise_for_status()
        return response.json()
    except HTTPError as http_err:
        print(f'HTTP error occurred: {http_err}')
    except Exception as err:
        print(f'Other error occurred: {err}')


def get_list_variables():
    try:
        response = requests.get(REST_URL_VARIABLES)
        response.raise_for_status()
        jsonResponse = response.json()
        ret = []
        done = []
        for item in jsonResponse:
            if(item['cf_standard_name'] in MAPPING_IAGOS_ECV and item['cf_standard_name'] not in done):
                variable = { 'variable_name': item['cf_standard_name'], 'ECV_name': MAPPING_IAGOS_ECV[item['cf_standard_name']] }
                done.append(item['cf_standard_name'])
                ret.append(variable)
        return ret    
    except HTTPError as http_err:
        print(f'HTTP error occurred: {http_err}')
    except Exception as err:
        print(f'Other error occurred: {err}')

        
def query_datasets(variables_list, temporal_extent, spatial_extent): 
    pass


def query_datasets_stations(codes): 
    try:
        url = REST_URL_SEARCH + codes
        response = requests.get(url)
        response.raise_for_status()
        return response.json()
    except HTTPError as http_err:
        print(f'HTTP error occurred: {http_err}')
    except Exception as err:
        print(f'Other error occurred: {err}')


<<<<<<< HEAD
def read_dataset(dataset_id, variables_list, temporal_extent, spatial_extent):
    print(REST_URL_DOWNLOAD + "?fileId=" + dataset_id.replace("#", "%23"))
    results = requests.get(REST_URL_DOWNLOAD + "?fileId=" + dataset_id.replace("#", "%23"))
    with open('/tmp/fic.nc', 'wb') as f:
        f.write(results.content)
    ds = xr.open_dataset('/tmp/fic.nc', decode_times=False)
    varlist = [ ]
    for varname, da in ds.data_vars.items():
        if 'standard_name' in da.attrs and (da.attrs['standard_name'] in variables_list or da.attrs['standard_name'] in STATIC_PARAMETERS):
            varlist.append(varname)
    ds = ds[varlist] 
    return ds


if __name__ == "__main__":
    # print(get_list_platforms())
    # print(get_list_regions())
    # print(get_list_variables())
    # print(query_datasets_stations("FRA,NAt"))
    for dataset in query_datasets_stations("FRA,NAt"):
        for url in dataset['urls']:
            if url['type'] == "LANDING_PAGE":
                array = read_dataset(url['url'], ['mole_fraction_of_carbon_monoxide_in_air', 'mole_fraction_of_ozone_in_air' ], None, None)
                print(array['CO_mean'][0:10])
=======
def read_dataset(dataset_id, variables_list):
    try:
        request_url = REST_URL_DOWNLOAD + "?fileId=" + dataset_id.replace("#", "%23")
        response = requests.get(request_url)
        response.raise_for_status()
        with io.BytesIO(response.content) as buf:
            with xr.open_dataset(buf) as ds:
                varlist = []
                for varname, da in ds.data_vars.items():
                    if 'standard_name' in da.attrs and (da.attrs['standard_name'] in variables_list or da.attrs['standard_name'] in STATIC_PARAMETERS):
                        varlist.append(varname)
                return ds[varlist].load()
    except Exception as e:
        raise RuntimeError(f'Reading the IAGOS dataset failed: {dataset_id}') from e


if __name__ == "__main__":
    print(get_list_platforms())
    print(get_list_regions())
    print(get_list_variables())
    print(query_datasets_stations('FRA,NAt'))
    for dataset in query_datasets_stations('FRA,NAt'):
        array = read_dataset(dataset, ['mole_fraction_of_carbon_monoxide_in_air', 'mole_fraction_of_ozone_in_air'])
        print(array['CO_mean'][0:10])
>>>>>>> 132e873f
<|MERGE_RESOLUTION|>--- conflicted
+++ resolved
@@ -107,32 +107,6 @@
         print(f'Other error occurred: {err}')
 
 
-<<<<<<< HEAD
-def read_dataset(dataset_id, variables_list, temporal_extent, spatial_extent):
-    print(REST_URL_DOWNLOAD + "?fileId=" + dataset_id.replace("#", "%23"))
-    results = requests.get(REST_URL_DOWNLOAD + "?fileId=" + dataset_id.replace("#", "%23"))
-    with open('/tmp/fic.nc', 'wb') as f:
-        f.write(results.content)
-    ds = xr.open_dataset('/tmp/fic.nc', decode_times=False)
-    varlist = [ ]
-    for varname, da in ds.data_vars.items():
-        if 'standard_name' in da.attrs and (da.attrs['standard_name'] in variables_list or da.attrs['standard_name'] in STATIC_PARAMETERS):
-            varlist.append(varname)
-    ds = ds[varlist] 
-    return ds
-
-
-if __name__ == "__main__":
-    # print(get_list_platforms())
-    # print(get_list_regions())
-    # print(get_list_variables())
-    # print(query_datasets_stations("FRA,NAt"))
-    for dataset in query_datasets_stations("FRA,NAt"):
-        for url in dataset['urls']:
-            if url['type'] == "LANDING_PAGE":
-                array = read_dataset(url['url'], ['mole_fraction_of_carbon_monoxide_in_air', 'mole_fraction_of_ozone_in_air' ], None, None)
-                print(array['CO_mean'][0:10])
-=======
 def read_dataset(dataset_id, variables_list):
     try:
         request_url = REST_URL_DOWNLOAD + "?fileId=" + dataset_id.replace("#", "%23")
@@ -150,11 +124,13 @@
 
 
 if __name__ == "__main__":
-    print(get_list_platforms())
-    print(get_list_regions())
-    print(get_list_variables())
-    print(query_datasets_stations('FRA,NAt'))
-    for dataset in query_datasets_stations('FRA,NAt'):
-        array = read_dataset(dataset, ['mole_fraction_of_carbon_monoxide_in_air', 'mole_fraction_of_ozone_in_air'])
-        print(array['CO_mean'][0:10])
->>>>>>> 132e873f
+    # print(get_list_platforms())
+    # print(get_list_regions())
+    # print(get_list_variables())
+    # print(query_datasets_stations("FRA,NAt"))
+    for dataset in query_datasets_stations("FRA,NAt"):
+        for url in dataset['urls']:
+            if url['type'] == "LANDING_PAGE":
+                array = read_dataset(url['url'], ['mole_fraction_of_carbon_monoxide_in_air', 'mole_fraction_of_ozone_in_air' ])
+                print(array['CO_mean'][0:10])
+                